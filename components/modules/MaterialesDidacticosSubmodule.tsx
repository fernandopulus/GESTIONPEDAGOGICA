--- conflicted
+++ resolved
@@ -552,7 +552,6 @@
                   onClick={() => setShowEstiloPreview(true)}
                   className="mt-3 w-full flex items-center justify-center gap-2 py-2 text-sm font-medium text-indigo-700 bg-indigo-100 rounded-md hover:bg-indigo-200 dark:bg-indigo-900/30 dark:text-indigo-300 dark:hover:bg-indigo-800/40 transition-colors"
                 >
-<<<<<<< HEAD
                   <Eye className="w-4 h-4" />
                   <span>Ver ejemplo del estilo seleccionado</span>
                 </button>
@@ -649,13 +648,6 @@
                     </div>
                   </div>
                 )}
-=======
-                  <option value="sobrio">🎓 Académico y Sobrio</option>
-                  <option value="visual">🎨 Visual y Dinámico</option>
-                  <option value="interactivo">🤝 Interactivo con Actividades</option>
-                  <option value="profesional">💼 Profesional y Corporativo</option>
-                </select>
->>>>>>> c07e36f3
               </div>
             </div>
             
